[package]
name = "service"
version = "0.7.13"
edition = "2021"

[[bin]]
name = "post-service"
path = "src/main.rs"

[lib]
name = "post_service"
path = "src/lib.rs"

[dependencies]
post-rs = { path = "../" }
prost = "0.13.2"
tonic = { version = "0.12.2", features = ["tls"] }
tokio = { version = "1.39", features = [
    "rt-multi-thread",
    "macros",
    "sync",
    "time",
] }
tokio-stream = { version = "0.1", features = ["net"] }
log = "0.4.22"
eyre = "0.6.12"
env_logger = "0.11.5"
clap = { version = "4.5.18", features = ["derive"] }
hex = "0.4.3"
mockall = "0.13.0"
sysinfo = "0.31.4"
axum = "0.7.5"
serde = { version = "1.0.210", features = ["derive"] }
range-set = "0.0.11"
serde_with = { version = "3.9.0", features = ["hex"] }
serde_json = "1.0.128"

[build-dependencies]
tonic-build = "0.12.2"

[dev-dependencies]
async-stream = "0.3.5"
<<<<<<< HEAD
axum-test = "15.7.3"
=======
httpmock = "0.7.0"
>>>>>>> 429aed79
rcgen = "0.12.1"
rstest = "0.22.0"
tempfile = "3.12.0"<|MERGE_RESOLUTION|>--- conflicted
+++ resolved
@@ -40,11 +40,8 @@
 
 [dev-dependencies]
 async-stream = "0.3.5"
-<<<<<<< HEAD
 axum-test = "15.7.3"
-=======
 httpmock = "0.7.0"
->>>>>>> 429aed79
 rcgen = "0.12.1"
 rstest = "0.22.0"
 tempfile = "3.12.0"