--- conflicted
+++ resolved
@@ -3,14 +3,8 @@
 import "google/protobuf/empty.proto";
 import "spacemesh/types.proto";
 
-<<<<<<< HEAD
-
 // Readonly global state data - current and historical.
 // Global state data is data which is not stored in the mesh.
-=======
-// Readonly global state data.
-// Global state data is data which is not explicitly stored in the mesh.
->>>>>>> 24046db9
 // Global state is modified only by the state transition function.
 service GlobalStateService {
 
@@ -34,11 +28,7 @@
     // Rewards awarded to a smesher
     rpc SmesherRewards(SmesherIdWithOffset) returns (Rewards);
 
-<<<<<<< HEAD
     //// Streams
-=======
-    ////////// Streams
->>>>>>> 24046db9
 
     // Rewards awarded to a specific account
     rpc AccountRewardStream(AccountId) returns (stream Reward);
@@ -56,18 +46,13 @@
     // case and are passed through the STF since they touch account balances.
     rpc RewardStream(google.protobuf.Empty) returns (stream Reward);
 
-<<<<<<< HEAD
-    // Rewards
-    rpc RewardStream(google.protobuf.Empty) returns (stream Reward);
-=======
     // Transaction State - rejected pre-STF, or pending STF, or processed by
     // STF
-    rpc TransactionStateStream(google.protobuf.Empty) returns (stream TransactionState);
+    rpc TransactionStateStream(google.protobuf.Empty) returns (stream TransactionStateData);
 
     // Receipts - emitted after tx was processed by STF (or rejected before
     // STF)
     rpc TransactionReceiptStream(google.protobuf.Empty) returns (stream TransactionReceipt);
->>>>>>> 24046db9
 
     // New global state computed for a layer by the STF
     rpc GlobalStateStream(google.protobuf.Empty) returns (stream GlobalState);
