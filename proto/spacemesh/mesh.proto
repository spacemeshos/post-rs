syntax = "proto3";
package spacemesh;
import "google/protobuf/empty.proto";
import "spacemesh/types.proto";

// Readonly API for basic mesh info
service MeshService {

    // Network genesis time as unix epoch time
    rpc GenesisTime(google.protobuf.Empty) returns (SimpleInt);

    // Current layer number
    rpc CurrentLayer(google.protobuf.Empty) returns (SimpleInt);

    // Current epoch number
    rpc CurrentEpoch(google.protobuf.Empty) returns (SimpleInt);

    // Network ID
    rpc NetId(google.protobuf.Empty) returns (SimpleInt);

    // Number of layers per epoch (a network parameter)
    rpc EpochNumLayers(google.protobuf.Empty) returns (SimpleInt);

<<<<<<< HEAD
    ////////// Methods designed for light-weight clients such as wallets
    ////////// Don't use in clients such as dash, explore or backup
    ////////// Use streams for these

    // Get transactions to an account or from an account
    rpc AccountTransactions(AccountIdWithOffset) returns (Transactions);
=======
    // Number of transactions per second (a network parameter)
    rpc MaxTransactionsPerSecond(google.protobuf.Empty) returns (SimpleInt);
>>>>>>> c757d55b

    ////////// Streams

    // A stream of new txs (or update to a tx data) where the account is sender
    // or receiver. These should include activation transations (ATXs) and all
    // transactions in the mesh
    rpc AccountTransactionStream(AccountId) returns (stream Transaction);

    // Layer with blocks and transactions
    // Sent each time layer data changes. Designed for heavy-duty clients
    rpc LayerStream(google.protobuf.Empty) returns (stream Layer);
}<|MERGE_RESOLUTION|>--- conflicted
+++ resolved
@@ -21,17 +21,15 @@
     // Number of layers per epoch (a network parameter)
     rpc EpochNumLayers(google.protobuf.Empty) returns (SimpleInt);
 
-<<<<<<< HEAD
+    // Number of transactions per second (a network parameter)
+    rpc MaxTransactionsPerSecond(google.protobuf.Empty) returns (SimpleInt);
+
     ////////// Methods designed for light-weight clients such as wallets
     ////////// Don't use in clients such as dash, explore or backup
     ////////// Use streams for these
 
     // Get transactions to an account or from an account
     rpc AccountTransactions(AccountIdWithOffset) returns (Transactions);
-=======
-    // Number of transactions per second (a network parameter)
-    rpc MaxTransactionsPerSecond(google.protobuf.Empty) returns (SimpleInt);
->>>>>>> c757d55b
 
     ////////// Streams
 
