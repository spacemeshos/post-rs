syntax = "proto3";
package spacemesh;
import "google/protobuf/empty.proto";
import "spacemesh/types.proto";

<<<<<<< HEAD
// Provides clients a way to submit a tx to the network for processing.
// Having a service for transaction processing enables the client to easily
// turn this feature on and off. Transactions are submitted to a node's mempool
// and not to the mesh.
service NodeTxService {
=======
// Provides clients a way to submit a transaction to the network for processing.
// Having a service for transaction processing enables client to easily turn
// this feature on and off. Transactions are submitted to a node and not the mesh.
service NodeTxsService {
>>>>>>> 24046db9
    // Submit a new transaction to the node for processing
    rpc SubmitTransaction(Transaction) returns (TransactionStateData);
}<|MERGE_RESOLUTION|>--- conflicted
+++ resolved
@@ -3,18 +3,10 @@
 import "google/protobuf/empty.proto";
 import "spacemesh/types.proto";
 
-<<<<<<< HEAD
-// Provides clients a way to submit a tx to the network for processing.
-// Having a service for transaction processing enables the client to easily
-// turn this feature on and off. Transactions are submitted to a node's mempool
-// and not to the mesh.
-service NodeTxService {
-=======
-// Provides clients a way to submit a transaction to the network for processing.
+// Provides clients a way to submit a transaction to the network for processing
 // Having a service for transaction processing enables client to easily turn
-// this feature on and off. Transactions are submitted to a node and not the mesh.
+// this feature on and off. Transactions are submitted to a node and not the mesh
 service NodeTxsService {
->>>>>>> 24046db9
     // Submit a new transaction to the node for processing
     rpc SubmitTransaction(Transaction) returns (TransactionStateData);
 }