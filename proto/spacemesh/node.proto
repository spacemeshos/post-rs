syntax = "proto3";
package spacemesh;
import "google/protobuf/empty.proto";
import "spacemesh/types.proto";

// Readonly basic node data
service NodeService {
    // A simple test endpoint
    rpc Echo(SimpleString) returns (SimpleString);

    // Returns the version of the node software as a semver string
    rpc Version(google.protobuf.Empty) returns (SimpleString);

    // Returns the github tag or branch used to build the node
    rpc Build(google.protobuf.Empty) returns (SimpleString);

    //  Current node status (net and sync)
    rpc Status(google.protobuf.Empty) returns (NodeStatus);

    // Request that the node start syncing the mesh
    rpc SyncStart(google.protobuf.Empty) returns (google.protobuf.Empty);

<<<<<<< HEAD
    // Initiate graceful shutdown
=======
    // Request that the node initiate graceful shutdown
>>>>>>> 24046db9
    rpc Shutdown(google.protobuf.Empty) returns (google.protobuf.Empty);

    ////////// Node streaming data

    // Node status events (sync and net)
    rpc StatusStream(google.protobuf.Empty) returns (stream NodeStatus);

    // Node error events
    rpc ErrorStream(google.protobuf.Empty) returns (stream NodeError);
}<|MERGE_RESOLUTION|>--- conflicted
+++ resolved
@@ -20,11 +20,7 @@
     // Request that the node start syncing the mesh
     rpc SyncStart(google.protobuf.Empty) returns (google.protobuf.Empty);
 
-<<<<<<< HEAD
-    // Initiate graceful shutdown
-=======
     // Request that the node initiate graceful shutdown
->>>>>>> 24046db9
     rpc Shutdown(google.protobuf.Empty) returns (google.protobuf.Empty);
 
     ////////// Node streaming data
