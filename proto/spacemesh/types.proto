--- conflicted
+++ resolved
@@ -45,17 +45,14 @@
     uint64 layer_number = 2;
 }
 
-<<<<<<< HEAD
-message TransactionStateData {
-    enum TransactionState {
-        UNDEFINED = 0;
-        UNKNOWN = 1;                // Default state
-        REJECTED = 2;               // Rejected pre STF processing. e.g. bad data
-        INSUFFICIENT_FUNDS = 3;     // Rejected pre STF processing by funds check
-        CONFLICTING = 4;            // Rejected pre STF due to conflicting counter
-        PENDING = 5;                // Got to a block on the mesh. Pending processing by STF
-        PROCESSED = 6;              // Process by th STF. Processing results are in the tx receipt
-    }
+enum TransactionStateType {
+    UNDEFINED = 0;
+    UNKNOWN = 1;                // Default state
+    REJECTED = 2;               // Rejected pre STF processing. e.g. bad data
+    INSUFFICIENT_FUNDS = 3;     // Rejected pre STF processing by funds check
+    CONFLICTING = 4;            // Rejected pre STF due to conflicting counter
+    PENDING = 5;                // Got to a block on the mesh. Pending processing by STF
+    PROCESSED = 6;              // Process by th STF. Processing results are in the tx receipt
 }
 
 enum TransactionType {
@@ -64,39 +61,16 @@
     APP = 2;             // smart contract method execution
     SPAWN_APP = 3;          // deploy app from template
     DEPLOY_TEMPLATE = 4; // deploy app template code to mesh
-=======
-enum TransactionStateType {
-    UNKNOWN = 0;                // Default state
-    REJECTED = 1;               // Rejected pre STF processing. e.g. bad data
-    INSUFFICIENT_FUNDS = 2;     // Rejected pre STF processing by funds check
-    CONFLICTING = 3;            // Rejected pre STF due to conflicting counter
-    PENDING = 4;                // Got to a block on the mesh. Pending processing by STF
-    PROCESSED = 5;              // Process by th STF. Processing results are in the tx receipt
-}
-
-message TransactionStateData {
-    TransactionStateType state = 1;
->>>>>>> 24046db9
 }
 
 // The results of STF transaction processing
 enum TransactionResult {
-<<<<<<< HEAD
     UNKNOWN = 0;                        // Not yet known
     EXECUTED = 1;                       // executed w/o error by the STF
     BAD_COUNTER = 2;                    // unexpected transaction counter
     RUNTIME_EXCEPTION = 3;              // app code exception
     INSUFFICIENT_GAS = 4;               // out of gas
     INSUFFICIENT_FUNDS = 5;             // failed due to sender's insufficient funds
-=======
-    UNDEFINED = 0;
-    UNKNOWN = 1;                // Not yet known
-    EXECUTED = 2;               // executed w/o error by the STF
-    BAD_COUNTER = 3;            // unexpected transaction counter
-    RUNTIME_EXCEPTION = 4;      // app code exception
-    INSUFFICIENT_GAS = 5;       // out of gas
-    INSUFFICIENT_FUNDS = 6;     // failed due to sender's insufficient funds
->>>>>>> 24046db9
 }
 
 message Transactions {
@@ -136,7 +110,7 @@
 // rejected from or accepted into the mempool, to being included in the mesh (in a
 // block), to (finally) being processed by the STF. It tells us nothing about the
 // result of the processing.
-message TransactionState {
+message TransactionStateData {
     TransactionStateType state = 1;
 }
 
@@ -145,14 +119,6 @@
 // transaction body and do not include mutable data such as tx state or
 // receipt.
 message Transaction {
-    enum TransactionType {
-        UNDEFINED = 0;
-        SIMPLE = 1;          // simple coin transaction
-        ATX = 2;             // smesher activation transaction
-        APP = 3;             // smart contract method
-        DEPLOY = 4;          // deploy app from template
-        DEPLOY_TEMPLATE = 5; // deploy app template code to mesh
-    }
     TransactionType type = 1;
     TransactionId id = 2; // hash
     AccountId sender = 3;
@@ -186,16 +152,6 @@
     repeated Transaction transactions = 2;
 }
 
-<<<<<<< HEAD
-enum LayerStatus {
-    UNDEFINED = 0;
-    UNKNOWN = 1;
-    APPROVED = 2;
-    CONFIRMED = 3;
-}
-
-=======
->>>>>>> 24046db9
 message Layer {
     uint64 number = 1;              // layer number - not hash - layer content may change
     enum LayerStatus {
@@ -243,7 +199,6 @@
 
 message NodeError {
     enum NodeErrorType {
-<<<<<<< HEAD
         PANIC_UNSPECIFIED = 0;
         PANIC_SYNC = 1;
         PANIC_P2P = 2;
@@ -252,26 +207,4 @@
     }
     string message = 2;
     string stack_trace = 3;
-=======
-        UNDEFINED = 0;
-        PANIC_UNSPECIFIED = 1;
-        PANIC_SYNC = 2;
-        SIGNAL_SHUT_DOWN = 3;
-    }
-    NodeErrorType type = 1;
-    string message = 2;
-    string stack_trace = 3;
-}
-
-message NodeSyncStatus {
-  enum NodeSyncStatusType {
-      UNDEFINED = 0;
-      NEW_LAYER_VERIFIED = 1;
-      NEW_TOP_LAYER = 2;
-      SYNCED = 3;
-      SYNCING = 4;
-      NOT_SYNCED = 5;
-  }
-  NodeSyncStatusType status = 1;
->>>>>>> 24046db9
 }