use core::slice;
use std::{
    borrow::Cow,
    error::Error,
    ffi::{c_char, c_uchar, CStr},
    mem::ManuallyDrop,
    path::Path,
    sync::atomic::AtomicBool,
};

pub use post::config::Config;
pub use post::metadata::ProofMetadata;
pub use post::ScryptParams;
use post::{
    pow::randomx::{PoW, RandomXFlag},
    prove,
    verification::{Verifier, VerifyingParams},
};

use crate::ArrayU8;

#[repr(C)]
#[derive(Debug, Clone, Copy)]
pub struct Proof {
    nonce: u32,
    indices: ArrayU8,
    pow: u64,
}

impl From<prove::Proof<'_>> for Proof {
    fn from(proof: prove::Proof) -> Self {
        let mut indices = ManuallyDrop::new(proof.indices.into_owned());
        let (ptr, len, cap) = (indices.as_mut_ptr(), indices.len(), indices.capacity());

        Self {
            nonce: proof.nonce,
            indices: ArrayU8 { ptr, len, cap },
            pow: proof.pow,
        }
    }
}

impl From<Proof> for prove::Proof<'_> {
    fn from(val: Proof) -> Self {
        let indices = unsafe { slice::from_raw_parts(val.indices.ptr, val.indices.len) };

        post::prove::Proof {
            nonce: val.nonce,
            indices: Cow::from(indices),
            pow: val.pow,
        }
    }
}

/// Deallocate a proof obtained with generate_proof().
/// # Safety
/// `proof` must be a pointer to a Proof struct obtained with generate_proof().
#[no_mangle]
pub unsafe extern "C" fn free_proof(proof: *mut Proof) {
    let proof = Box::from_raw(proof);
    if !proof.indices.ptr.is_null() {
        Vec::from_raw_parts(proof.indices.ptr, proof.indices.len, proof.indices.cap);
    }
    // proof and vec will be deallocated on return
}

/// Generates a proof of space for the given challenge using the provided parameters.
/// Returns a pointer to a Proof struct which should be freed with free_proof() after use.
/// If an error occurs, prints it on stderr and returns null.
/// # Safety
/// `challenge` must be a 32-byte array.
#[no_mangle]
pub extern "C" fn generate_proof(
    datadir: *const c_char,
    challenge: *const c_uchar,
    cfg: Config,
    nonces: usize,
    threads: usize,
    pow_flags: RandomXFlag,
) -> *mut Proof {
    match _generate_proof(datadir, challenge, cfg, nonces, threads, pow_flags) {
        Ok(proof) => Box::into_raw(proof),
        Err(e) => {
            //TODO(poszu) communicate errors better
            log::error!("{e:?}");
            std::ptr::null_mut()
        }
    }
}

fn _generate_proof(
    datadir: *const c_char,
    challenge: *const c_uchar,
    cfg: Config,
    nonces: usize,
    threads: usize,
    pow_flags: RandomXFlag,
) -> Result<Box<Proof>, Box<dyn Error>> {
    let datadir = unsafe { CStr::from_ptr(datadir) };
    let datadir = Path::new(
        datadir
            .to_str()
            .map_err(|e| format!("reading datadir: {e:?}"))?,
    );

    let challenge = unsafe { std::slice::from_raw_parts(challenge, 32) };
    let challenge = challenge.try_into()?;

<<<<<<< HEAD
    let miner_id = if miner_id.is_null() {
        None
    } else {
        let miner_id = unsafe { std::slice::from_raw_parts(miner_id, 32) };
        Some(miner_id.try_into()?)
    };

    let stop = AtomicBool::new(false);
    let proof = prove::generate_proof(
        datadir, challenge, cfg, nonces, threads, pow_flags, miner_id, stop,
    )?;
=======
    let proof = prove::generate_proof(datadir, challenge, cfg, nonces, threads, pow_flags)?;
>>>>>>> 2f02ed72
    Ok(Box::new(Proof::from(proof)))
}

#[repr(C)]
#[derive(Debug, Clone, Copy, PartialEq, Eq)]
pub enum VerifyResult {
    Ok,
    Invalid,
    InvalidArgument,
    FailedToCreateVerifier,
    Failed,
}

/// Get the recommended RandomX flags
///
/// Does not include:
/// * FLAG_LARGE_PAGES
/// * FLAG_FULL_MEM
/// * FLAG_SECURE
///
/// The above flags need to be set manually, if required.
#[no_mangle]
pub extern "C" fn recommended_pow_flags() -> RandomXFlag {
    RandomXFlag::get_recommended_flags()
}

#[no_mangle]
pub extern "C" fn new_verifier(flags: RandomXFlag, out: *mut *mut Verifier) -> VerifyResult {
    if out.is_null() {
        return VerifyResult::InvalidArgument;
    }
    match PoW::new(flags) {
        Ok(verifier) => {
            unsafe { *out = Box::into_raw(Box::new(Verifier::new(Box::new(verifier)))) };
            VerifyResult::Ok
        }

        Err(e) => {
            log::error!("{e:?}");
            VerifyResult::FailedToCreateVerifier
        }
    }
}

#[no_mangle]
pub extern "C" fn free_verifier(verifier: *mut Verifier) {
    if verifier.is_null() {
        return;
    }
    unsafe { drop(Box::from_raw(verifier)) };
}

/// Verify a proof
///
/// # Safety
/// `metadata` must be initialized and properly aligned.
#[no_mangle]
pub unsafe extern "C" fn verify_proof(
    verifier: *const Verifier,
    proof: Proof,
    metadata: *const ProofMetadata,
    cfg: Config,
) -> VerifyResult {
    let verifier = match verifier.as_ref() {
        Some(verifier) => verifier,
        None => {
            log::error!("Verifier is null");
            return VerifyResult::InvalidArgument;
        }
    };

    let proof = match proof.try_into() {
        Ok(proof) => proof,
        Err(err) => {
            log::error!("Invalid proof: {err}");
            return VerifyResult::InvalidArgument;
        }
    };

    let metadata = match unsafe { metadata.as_ref() } {
        Some(metadata) => metadata,
        None => return VerifyResult::InvalidArgument,
    };

    let params = match VerifyingParams::new(metadata, &cfg) {
        Ok(params) => params,
        Err(_) => return VerifyResult::InvalidArgument,
    };

    match verifier.verify(&proof, metadata, params) {
        Ok(_) => VerifyResult::Ok,
        Err(err) => {
            log::error!("Proof is invalid: {err}");
            VerifyResult::Invalid
        }
    }
}

#[cfg(test)]
mod tests {
    use post::{initialize::Initialize, metadata::ProofMetadata, pow::randomx::RandomXFlag};

    #[test]
    fn datadir_must_be_utf8() {
        let datadir = std::ffi::CString::new([159, 146, 150]).unwrap();
        let cfg = super::Config {
            k1: 10,
            k2: 20,
            k3: 20,
            pow_difficulty: [0xFF; 32],
            scrypt: super::ScryptParams::new(1, 1, 1),
        };
        let result = super::_generate_proof(
            datadir.as_ptr(),
            [0u8; 32].as_ptr(),
            cfg,
            1,
            0,
            Default::default(),
        );
        assert!(result.unwrap_err().to_string().contains("Utf8Error"));
    }

    #[test]
    fn create_and_free_verifier() {
        let mut verifier = std::ptr::null_mut();
        let result = super::new_verifier(RandomXFlag::default(), &mut verifier);
        assert_eq!(result, super::VerifyResult::Ok);
        assert!(!verifier.is_null());
        super::free_verifier(verifier);
    }

    #[test]
    fn detects_null_verifier() {
        let result = unsafe {
            super::verify_proof(
                std::ptr::null(),
                super::Proof {
                    nonce: 0,
                    indices: crate::ArrayU8::default(),
                    pow: 0,
                },
                std::ptr::null(),
                super::Config {
                    k1: 1,
                    k2: 2,
                    k3: 2,
                    pow_difficulty: [0xFF; 32],
                    scrypt: super::ScryptParams::new(1, 0, 0),
                },
            )
        };
        assert_eq!(result, super::VerifyResult::InvalidArgument);
    }

    #[test]
    fn test_end_to_end() {
        // Initialize some data first
        let labels_per_unit = 200;
        let datadir = tempfile::tempdir().unwrap();

        let cfg = post::config::Config {
            k1: 10,
            k2: 10,
            k3: 10,
            pow_difficulty: [
                0x0f, 0xff, 0xff, 0xff, 0xff, 0xff, 0xff, 0xff, 0xff, 0xff, 0xff, 0xff, 0xff, 0xff,
                0xff, 0xff, 0xff, 0xff, 0xff, 0xff, 0xff, 0xff, 0xff, 0xff, 0xff, 0xff, 0xff, 0xff,
                0xff, 0xff, 0xff, 0xff,
            ],
            scrypt: post::ScryptParams::new(0, 0, 0),
        };

        let meta = post::initialize::CpuInitializer::new(cfg.scrypt)
            .initialize(
                datadir.path(),
                &[77; 32],
                &[0u8; 32],
                labels_per_unit,
                2,
                labels_per_unit,
                None,
            )
            .unwrap();

        let pow_flags = RandomXFlag::get_recommended_flags();

        // Create verifier
        let mut verifier = std::ptr::null_mut();
        let result: crate::post_impl::VerifyResult = super::new_verifier(pow_flags, &mut verifier);
        assert_eq!(result, super::VerifyResult::Ok);
        assert!(!verifier.is_null());

        let challenge = b"hello world, challenge me!!!!!!!";

        // Create proof without miner ID
        let data_dir_cstr = std::ffi::CString::new(datadir.path().to_str().unwrap()).unwrap();
        let cproof = crate::post_impl::generate_proof(
            data_dir_cstr.as_ptr(),
            challenge.as_ptr(),
            cfg,
            16,
            1,
            pow_flags,
        );

        let proof_metadata = ProofMetadata {
            node_id: meta.node_id,
            commitment_atx_id: meta.commitment_atx_id,
            challenge: *challenge,
            num_units: meta.num_units,
            labels_per_unit: meta.labels_per_unit,
        };

        let result =
            unsafe { crate::post_impl::verify_proof(verifier, *cproof, &proof_metadata as _, cfg) };

        assert_eq!(result, super::VerifyResult::Ok);

        // Modify the proof to have different k2pow
        let invalid_proof = unsafe {
            crate::post_impl::Proof {
                pow: (*cproof).pow - 1,
                ..*cproof
            }
        };

        let result = unsafe {
            crate::post_impl::verify_proof(verifier, invalid_proof, &proof_metadata as _, cfg)
        };
        assert_eq!(result, super::VerifyResult::Invalid);

        unsafe { super::free_proof(cproof) };
        super::free_verifier(verifier);
    }
}<|MERGE_RESOLUTION|>--- conflicted
+++ resolved
@@ -106,21 +106,8 @@
     let challenge = unsafe { std::slice::from_raw_parts(challenge, 32) };
     let challenge = challenge.try_into()?;
 
-<<<<<<< HEAD
-    let miner_id = if miner_id.is_null() {
-        None
-    } else {
-        let miner_id = unsafe { std::slice::from_raw_parts(miner_id, 32) };
-        Some(miner_id.try_into()?)
-    };
-
     let stop = AtomicBool::new(false);
-    let proof = prove::generate_proof(
-        datadir, challenge, cfg, nonces, threads, pow_flags, miner_id, stop,
-    )?;
-=======
-    let proof = prove::generate_proof(datadir, challenge, cfg, nonces, threads, pow_flags)?;
->>>>>>> 2f02ed72
+    let proof = prove::generate_proof(datadir, challenge, cfg, nonces, threads, pow_flags, stop)?;
     Ok(Box::new(Proof::from(proof)))
 }
 
