# Spacemesh API
![](https://github.com/spacemeshos/api/workflows/CI/badge.svg)

[Protobuf](https://developers.google.com/protocol-buffers) implementation of the Spacemesh API. This repository contains only API design, not implementation. For implementation work, see [go-spacemesh](https://github.com/spacemeshos/go-spacemesh/tree/develop/api/grpcserver). Note that API implementation may lag design.

## Design

The API was designed with the following considerations in mind.

### Mesh vs. global state

In Spacemesh, "the mesh" refers to data structures that are _explicitly_ stored by all full nodes and are subject to consensus. This consists of transactions, collated into blocks, which in turn are collated into layers. Note that, in addition to transactions, blocks contain metadata such as layer number and signature. The mesh also includes ATXs (activations).

By contrast, "global state" refers to data structures that are calculated _implicitly_ based on mesh data. These data are not explicitly stored anywhere in the mesh. Global state includes account state (balance, counter/nonce value, and, for smart contract accounts, code), transaction receipts, and smart contract event logs. These data need not be stored indefinitely by all full nodes (although they should be stored indefinitely by archive nodes).

The API provides access to both types of data, but they are divided into different API services. For more information on this distinction, see [SMIP-0003: Global state data, STF, APIs](https://github.com/spacemeshos/SMIPS/issues/13), as well as the [`MeshService`](/proto/spacemesh/v1/mesh.proto) and the [`GlobalStateService`](/proto/spacemesh/v1/global_state.proto).

### Transactions

Transactions span mesh and global state data. They are submitted to a node, which may or may not admit the transaction to its mempool. If the transaction is admitted to the mempool, it will probably end up being added to a newly-mined block, and that block will be submitted to the mesh in some layer. After that, the layer containing the block will eventually be approved, and then confirmed, by the consensus mechanism. After the layer is approved, the transaction will be run through the STF (state transition function), and if it succeeds, it may update global state.

Since transactions span multiple layers of abstraction, the API exposes transaction data in its own service, [`TransactionService`](/proto/spacemesh/v1/tx.proto).

### Types of endpoints

Broadly speaking, there are four types of endpoints: simple, command, query, and stream. Each type is described below. Note that in some cases, the same data are exposed through multiple endpoints, e.g., both a query and a stream endpoint.

- **Simple** endpoints are used to query a single data element. Some simple endpoints accept a request object (e.g., [`GlobalStateService.Account`](https://github.com/spacemeshos/api/blob/ab285df4d52af4663335a4bcccb0b52f1e5003ee/proto/spacemesh/v1/global_state.proto#L14)), while some which return data that's global to a node accept no request object (e.g., [`NodeService.Version`](https://github.com/spacemeshos/api/blob/ab285df4d52af4663335a4bcccb0b52f1e5003ee/proto/spacemesh/v1/node.proto#L13)).
- **Command** endpoints are used to send a command to a node. Examples include [`TransactionService.SubmitTransaction`](https://github.com/spacemeshos/api/blob/ab285df4d52af4663335a4bcccb0b52f1e5003ee/proto/spacemesh/v1/tx.proto#L15) and [`SmesherService.StartSmeshing`](https://github.com/spacemeshos/api/blob/ab285df4d52af4663335a4bcccb0b52f1e5003ee/proto/spacemesh/v1/smesher.proto#L16).
- **Query** endpoints are used to read paginated historical data. A `*Query` endpoint accepts a `*Request` message that typically contains the following:
    - `filter`: A filter (see Streams, below)
    - `min_layer`: The first layer to return results from
    - `max_results`: The maximum number of results to return
    - `offset`: Page offset
- **Stream** endpoints are used to read realtime data. They do not return historical data. Each time the node creates, or learns of, a piece of data matching the filter and type, or sees an update to a matching piece of data, it sends it over the stream. A `*Stream` endpoint accepts a `*Request` message, containing the following, that functions as a filter:
    - `*_id`: The ID of the data type to filter on (e.g., "show me all data items that touch this `account_id`")
    - `flags`: A bit field that allows the client to select which, among multiple types multiplexed on this stream, to receive

## Services

The Spacemesh API consists of several logical services, each of which contains a set of one or more RPC endpoints. The node operator can enable or disable each service independently using the CLI. The current set of services is as follows:

- [GatewayService](/proto/spacemesh/v1/gateway.proto) is a read-write interface that allows a [poet server](https://github.com/spacemeshos/poet) to broadcast proofs to the network via a gateway node.
- [GlobalStateService](/proto/spacemesh/v1/global_state.proto) is a readonly interface that provides access to data elements that are not explicitly part of the mesh such as accounts, rewards, and transaction state and receipts.
- [MeshService](/proto/spacemesh/v1/mesh.proto) is a readonly interface that provides access to mesh data such as layer number, epoch number, and network ID. It provides streams for watching layers (which contain blocks, transactions, etc.). In the future this service will be expanded to include other mesh-related endpoints.
- [NodeService](/proto/spacemesh/v1/node.proto) is a readonly interface for reading basic node-related data such as node status, software version and build number, and errors. It also allows a consumer to request that the node start the sync process, thus enabling the stream endpoints.
- [SmesherService](/proto/spacemesh/v1/smesher.proto) is a read-write interface that allows the client to query, and set, parameters related to smeshing (mining), such as PoST commitment, coinbase, etc.
<<<<<<< HEAD
- [TransactionService](/proto/spacemesh/v1/tx.proto) is a read-write interface that allows the client to submit a new transaction, and to follow the state of one or more transactions on its journey from submission to mempool to block to mesh to STF.
=======
- [DebugService](/proto/spacemesh/v1/debug.proto) is an experimental service designed for debugging and testing. The endpoints in this service are volatile and subject to change without notice. They should not be relied on in production.
>>>>>>> 66a5c7e4

Each of these services relies on one or more sets of message types, which live in `*types.proto` files in the same directory as the service definition files.

## Intended Usage Pattern

### Mesh data processing flow

1. Client starts a full node with one or more relevant GRPC endpoints enabled
1. Client subscribes to the streaming GRPC api methods that are of interest
1. Client calls `NodeService.SyncStart()` to request that the node start syncing (note that, at present, sync is on by default and this step is unnecessary, but in future, it will be possible to [start the node with sync turned off](https://github.com/spacemeshos/go-spacemesh/issues/2080) so that the client can subscribe to streams before the sync process begins, ensuring they don't miss any data)
1. Client processes streaming data it receives from the node
1. Client monitors node using `NodeService.SyncStatusStream()` and `NodeService.ErrorStream()` and handles node critical errors. Return to step 1 as necessary.
1. Client gracefully shuts down the node by calling `NodeService.Shutdown()` when it is done processing data.

## Development

### Versioning

We use standard [semantic versioning](https://semver.org/). Please regularly cut releases against the `master` branch and increment the version accordingly. Releases are managed at [Releases](https://github.com/spacemeshos/api/releases) and the current version line is 1.x. Note that this is especially important for downstream code that relies on individual builds, such as the golang build.

### Build targets

This repository currently contains builds for two targets: golang and grpc-gateway. **Every time a protobuf definition file is changed, you must update the build** and include the updated build files with your PR in order to keep everything in sync. You can check this at any time by running `make check`, and it's also enforced by CI (see below for more information).

- golang builds live in [`release/go`](/release/go). You may use this repository directly as a go module with an import statement such as `import "github.com/spacemeshos/api/release/go/spacemesh/v1"`.
- grpc-gateway builds are configured in [`proto/spacemesh/v1/api_config.yaml`](/proto/spacemesh/v1/api_config.yaml) and live alongside the golang builds in [`release/go/spacemesh/v1`](/release/go/spacemesh/v1) (they have a `.gw.go` extension).

### Makefile

The repository includes a [`Makefile`](Makefile) that makes it easy to run most regular tasks:

- `make deps` installs the required dependencies, including `buf` (see below)
- `make lint` runs the linter (see below)
- `make local` runs the linter and checks for breaking changes (see below)
- `make build` builds the API for all targets
- `make check` ensures that the build is up to date with respect to the proto source files

Under the hood, it uses a helpful tool called `buf`.

### Buf

In addition to running `make` commands, you can also manually use the [`buf`](https://buf.build/) tool to compile the API to an [image](https://buf.build/docs/inputs). First, [install `buf`](https://buf.build/docs/installation), then run:

```
> buf image build -o /dev/null
```

to test the build. To output the image in json format, run:

```
> buf image build --exclude-source-info -o -#format=json
```

#### Breaking changes detection

`buf` also supports [detection of breaking changes](https://buf.build/docs/tour-5). To do this, first create an image from the current state:

```
> buf image build -o image.bin
```

Make a breaking change, then run against this change:

```
> buf check breaking --against-input image.bin
```

`buf` will report all breaking changes.

#### Linting

`buf` runs several [linters](https://buf.build/docs/lint-checkers). It's pretty strict about things such as naming conventions, to prevent downstream issues in the various languages and framework that rely upon the protobuf definition files. You can run the linter like this:

```
> buf check lint
```

If there are no issues, this command should have exit code 0 and no output.

For more information on linting, see the [style guide](https://buf.build/docs/style-guide). For more information on the difference between the `buf` tool and the `protoc` compiler, see [Use protoc input instead of the internal compiler](https://buf.build/docs/tour-7).

### Continuous integration

This repository has a continuous integration (CI) [workflow](.github/workflows/ci.yml) built on GitHub Actions. In addition to linting and breaking changes detection, it also runs the `protoc` compiler, since that tends to surface a slightly different set of warnings and errors than `buf`.

You can use a nifty tool called [`act`](https://github.com/nektos/act) to run the CI workflow locally, although it [doesn't always play nice](https://github.com/nektos/act/issues/322) with our workflow configuration.

### Third party files

The `third_party/` directory includes several third-party libraries, which are required by some of the Google extensions used in the API definition files. These have manually been copied in from two sources:

- https://github.com/googleapis/googleapis/tree/master/google (`google.api`, `google.rpc`)
- https://github.com/protocolbuffers/protobuf/tree/master/src/google/protobuf (`google.protobuf`)

These files do not change often and probably do not need to be updated. However, if updates were to be more common, it might make more sense to add a dynamic dependency on these external libraries using a Makefile or `git submodule`.<|MERGE_RESOLUTION|>--- conflicted
+++ resolved
@@ -40,16 +40,13 @@
 
 The Spacemesh API consists of several logical services, each of which contains a set of one or more RPC endpoints. The node operator can enable or disable each service independently using the CLI. The current set of services is as follows:
 
+- [DebugService](/proto/spacemesh/v1/debug.proto) is an experimental service designed for debugging and testing. The endpoints in this service are volatile and subject to change without notice. They should not be relied on in production.
 - [GatewayService](/proto/spacemesh/v1/gateway.proto) is a read-write interface that allows a [poet server](https://github.com/spacemeshos/poet) to broadcast proofs to the network via a gateway node.
 - [GlobalStateService](/proto/spacemesh/v1/global_state.proto) is a readonly interface that provides access to data elements that are not explicitly part of the mesh such as accounts, rewards, and transaction state and receipts.
 - [MeshService](/proto/spacemesh/v1/mesh.proto) is a readonly interface that provides access to mesh data such as layer number, epoch number, and network ID. It provides streams for watching layers (which contain blocks, transactions, etc.). In the future this service will be expanded to include other mesh-related endpoints.
 - [NodeService](/proto/spacemesh/v1/node.proto) is a readonly interface for reading basic node-related data such as node status, software version and build number, and errors. It also allows a consumer to request that the node start the sync process, thus enabling the stream endpoints.
 - [SmesherService](/proto/spacemesh/v1/smesher.proto) is a read-write interface that allows the client to query, and set, parameters related to smeshing (mining), such as PoST commitment, coinbase, etc.
-<<<<<<< HEAD
 - [TransactionService](/proto/spacemesh/v1/tx.proto) is a read-write interface that allows the client to submit a new transaction, and to follow the state of one or more transactions on its journey from submission to mempool to block to mesh to STF.
-=======
-- [DebugService](/proto/spacemesh/v1/debug.proto) is an experimental service designed for debugging and testing. The endpoints in this service are volatile and subject to change without notice. They should not be relied on in production.
->>>>>>> 66a5c7e4
 
 Each of these services relies on one or more sets of message types, which live in `*types.proto` files in the same directory as the service definition files.
 
